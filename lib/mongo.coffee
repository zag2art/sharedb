--- conflicted
+++ resolved
@@ -53,12 +53,8 @@
     # the last version if they get recreated. When they are deleted, their type
     # is set to null, so don't return any documents with a null type.
     query.$query.type = {$ne: null} unless query.$query.type
-
-<<<<<<< HEAD
     #console.log(query)
-
-=======
->>>>>>> 9cb98f80
+ 
     mongo.collection(cName).find query, (err, cursor) ->
       return callback err if err
 
